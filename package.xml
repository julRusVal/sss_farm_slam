<?xml version="1.0"?>
<package format="2">
  <name>sam_slam</name>
  <version>0.0.0</version>
  <description>The sam_slam package</description>

  <!-- One maintainer tag required, multiple allowed, one person per tag -->
  <!-- Example:  -->
  <!-- <maintainer email="jane.doe@example.com">Jane Doe</maintainer> -->
  <maintainer email="julian@todo.todo">julian</maintainer>


  <!-- One license tag required, multiple allowed, one license per tag -->
  <!-- Commonly used license strings: -->
  <!--   BSD, MIT, Boost Software License, GPLv2, GPLv3, LGPLv2.1, LGPLv3 -->
  <license>TODO</license>


  <!-- Url tags are optional, but multiple are allowed, one per tag -->
  <!-- Optional attribute type can be: website, bugtracker, or repository -->
  <!-- Example: -->
  <!-- <url type="website">http://wiki.ros.org/sam_slam</url> -->


  <!-- Author tags are optional, multiple are allowed, one per tag -->
  <!-- Authors do not have to be maintainers, but could be -->
  <!-- Example: -->
  <!-- <author email="jane.doe@example.com">Jane Doe</author> -->


  <!-- The *depend tags are used to specify dependencies -->
  <!-- Dependencies can be catkin packages or system dependencies -->
  <!-- Examples: -->
  <!-- Use depend as a shortcut for packages that are both build and exec dependencies -->
  <!--   <depend>roscpp</depend> -->
  <!--   Note that this is equivalent to the following: -->
  <!--   <build_depend>roscpp</build_depend> -->
  <!--   <exec_depend>roscpp</exec_depend> -->
  <!-- Use build_depend for packages you need at compile time: -->
  <!--   <build_depend>message_generation</build_depend> -->
  <!-- Use build_export_depend for packages you need in order to build against this package: -->
  <!--   <build_export_depend>message_generation</build_export_depend> -->
  <!-- Use buildtool_depend for build tool packages: -->
  <!--   <buildtool_depend>catkin</buildtool_depend> -->
  <!-- Use exec_depend for packages you need at runtime: -->
  <!--   <exec_depend>message_runtime</exec_depend> -->
  <!-- Use test_depend for packages you need only for testing: -->
  <!--   <test_depend>gtest</test_depend> -->
  <!-- Use doc_depend for packages you need only for building documentation: -->
  <!--   <doc_depend>doxygen</doc_depend> -->
  <buildtool_depend>catkin</buildtool_depend>
  <build_depend>roscpp</build_depend>
  <build_depend>rospy</build_depend>
  <build_depend>std_msgs</build_depend>
  <build_depend>cv_bridge</build_depend>
  <build_export_depend>roscpp</build_export_depend>
  <build_export_depend>rospy</build_export_depend>
  <build_export_depend>std_msgs</build_export_depend>
  <build_export_depend>cv_bidge</build_export_depend>
  <exec_depend>roscpp</exec_depend>
  <exec_depend>rospy</exec_depend>
  <exec_depend>std_msgs</exec_depend>
  <exec_depend>cv_bridge</exec_depend>
<<<<<<< HEAD
  <depend>python-skimage-pip</depend>
=======
  <!-- <depend>python3-sklearn</depend> -->
>>>>>>> 1497c7f1


  <!-- The export tag contains other, unspecified, tags -->
  <export>
    <!-- Other tools can request additional information be placed here -->

  </export>
</package><|MERGE_RESOLUTION|>--- conflicted
+++ resolved
@@ -61,11 +61,8 @@
   <exec_depend>rospy</exec_depend>
   <exec_depend>std_msgs</exec_depend>
   <exec_depend>cv_bridge</exec_depend>
-<<<<<<< HEAD
   <depend>python-skimage-pip</depend>
-=======
   <!-- <depend>python3-sklearn</depend> -->
->>>>>>> 1497c7f1
 
 
   <!-- The export tag contains other, unspecified, tags -->
