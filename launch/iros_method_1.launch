<?xml version="1.0"?>
<!-- Launch file for Method 1, single point landmark per rope, for IROS-->
<!-- Source: run_sam_slam_method_1.launch-->
<launch>
    <arg name="robot_name" default="sam"/>
    
    <!-- Node parameters -->
    <param name="robot_name" value="$(arg robot_name)"/>
    <param name="frame" value="map"/>
    <param name="path_name" value="/home/julian/catkin_ws/src/sam_slam/processing scripts/data/iros_method_1"/>

    <!-- Data parameters -->
    <param name="dr_update_time" value="2.0"/>
    <param name="detect_update_time" value="0.5"/>

    <param name="camera_update_time" value="5.0"/>
    <param name="sss_update_time" value="1.0"/>
    <param name="sss_buffer_len" value="10"/>

    <!-- Detection and association parameters -->
    <param name="simulated_data" value="False"/>
    <param name="record_ground_truth" value="True"/>
    <param name="manual_associations" value="False"/>
    <param name="simulated_detections" value="True"/>
    <param name="rope_associations" value="True"/>
    <param name="prioritize_buoy_detections" value="True"/>
    <param name="da_distance_threshold" value="5"/>
    <param name="da_m_distance_threshold" value="-1.0"/>
    <param name="individual_rope_detections" value="False"/>
    <param name="use_rope_detections" value="True"/>
<<<<<<< HEAD
    <param name="rope_batch_size" value="1"/>
=======
    <param name="rope_batch_size" value="10"/>
    <param name="rope_batch_by_line" value="True"/>
>>>>>>> 5f9d89f9

    <param name="update_priors" value="False"/>



    <!-- Detector data -->
    <param name= "buoy_detections_path" value="/home/julian/catkin_ws/src/sam_slam/processing scripts/data/image_process_buoys.csv"/>
    <param name= "rope_port_detections_path" value="/home/julian/catkin_ws/src/sam_slam/processing scripts/data/image_process_ropes_port.csv"/>
    <param name= "rope_star_detections_path" value="/home/julian/catkin_ws/src/sam_slam/processing scripts/data/image_process_ropes_star.csv"/>

    <!-- Graph parameters -->
    <!-- Currently using default ISAM2 parameters -->
    <!-- Angles are in units of degrees, which are then converted to rads -->
    <!-- Prior sigmas -->
    <param name="prior_ang_sig_deg" value="10.0"/>
    <param name="prior_dist_sig" value="10.0"/>
    <!-- Buoy -->
    <param name="buoy_dist_sig" value="1"/>
    <!-- Odometry -->
    <param name="odo_ang_sig_deg" value="0.5"/>
    <param name="odo_dist_sig" value="0.1"/>

    <!-- Detection sigmas -->
    <!-- buoys -->
    <param name="buoy_detect_ang_sig_deg" value="0.5"/>
    <param name="buoy_detect_dist_sig" value=".25"/>
    <!-- ropes -->
    <param name="detect_ang_sig_deg" value="25.0"/>
    <param name="detect_dist_sig" value="15.0"/>

    <!-- Detection sigmas -->
    <param name="rope_along_sig" value="3.0"/>
    <param name="rope_cross_sig" value="1.0"/>

    <!-- Output parameters -->
    <param name="verbose_listener_DRs" value="false"/>
    <param name="verbose_listener_detections" value="false"/>
    <param name="verbose_listener_sonars" value="false"/>
    <param name="verbose_listener_buoys" value="true"/>
    <param name="verbose_listener_cameras" value="false"/>

    <param name="verbose_graph_update" value="false"/>
    <param name="verbose_graph_rope_detections" value="True"/>
    <param name="verbose_graph_rope_batching" value="True"/>
    <param name="verbose_graph_buoy_detections" value="True"/>
    <param name="verbose_graph_rope_associations" value="False"/>
    <param name="verbose_graph_buoy_associations" value="False"/>

    <!-- NODES -->
    <!-- start rviz -->
    <node pkg="rviz" type="rviz" name="rviz" args="-d $(find sam_slam)/rviz/rviz_real.rviz"/>

    <!-- Sam SLAM -->
    <node name="sam_slam_listener" pkg="sam_slam" type="sam_listener_online_slam_node.py" output="screen"/>

    <!-- Play the ROS bag -->
    <node name="rosbag_player" pkg="rosbag" type="play" args="-r 4 --clock /home/julian/sam_real_algae_2.bag"/>

    <!-- gps and buoy node -->
    <node name="gps_buoy_node" pkg="sam_dead_reckoning" type="algae_map_markers.py" output="screen" />

    <!-- Manual detector -->
    <node name="img_proc_detection_node" pkg="sss_object_detection" type="sss_detection_img_proc_publisher.py" output="screen" />

    <!-- dr and gt markers -->
    <node name="dr_gt_markers" pkg="sam_slam" type="odom_marker_republisher.py" output="screen" />

</launch><|MERGE_RESOLUTION|>--- conflicted
+++ resolved
@@ -28,12 +28,8 @@
     <param name="da_m_distance_threshold" value="-1.0"/>
     <param name="individual_rope_detections" value="False"/>
     <param name="use_rope_detections" value="True"/>
-<<<<<<< HEAD
-    <param name="rope_batch_size" value="1"/>
-=======
     <param name="rope_batch_size" value="10"/>
     <param name="rope_batch_by_line" value="True"/>
->>>>>>> 5f9d89f9
 
     <param name="update_priors" value="False"/>
 
@@ -77,7 +73,6 @@
 
     <param name="verbose_graph_update" value="false"/>
     <param name="verbose_graph_rope_detections" value="True"/>
-    <param name="verbose_graph_rope_batching" value="True"/>
     <param name="verbose_graph_buoy_detections" value="True"/>
     <param name="verbose_graph_rope_associations" value="False"/>
     <param name="verbose_graph_buoy_associations" value="False"/>
